{
  "name": "@nestjs/cqrs",
  "version": "5.1.1",
  "description": "A lightweight CQRS module for Nest framework (node.js)",
  "license": "MIT",
  "scripts": {
    "test": "jest",
    "build": "tsc -p tsconfig.json",
    "precommit": "lint-staged",
    "prettier": "prettier src/**/*.ts --write && git status",
    "prepublish:npm": "npm run build",
    "publish:npm": "npm publish --access public"
  },
  "devDependencies": {
    "@nestjs/common": "^5.0.0",
<<<<<<< HEAD
    "@types/node": "^11.9.4",
=======
    "@types/jest": "^23.3.13",
    "@types/node": "^7.0.41",
>>>>>>> 4abbeaaf
    "husky": "^0.14.3",
    "jest": "^24.0.0",
    "lint-staged": "^7.0.0",
    "prettier": "^1.11.1",
    "rxjs": "^6.1.0",
    "rxjs-compat": "^6.2.1",
    "ts-jest": "^23.10.5",
    "typescript": "^2.8.0"
  },
  "peerDependencies": {
    "@nestjs/common": "^5.0.0",
    "reflect-metadata": "0.1.12",
    "rxjs": "^6.1.0"
  },
  "lint-staged": {
    "*.ts": ["prettier --write", "git add"]
  },
  "dependencies": {
    "@nestjs/common": "^5.0.0",
    "reflect-metadata": "^0.1.12",
    "rxjs": "^6.1.0",
    "rxjs-compat": "^6.2.1"
  }
}<|MERGE_RESOLUTION|>--- conflicted
+++ resolved
@@ -13,12 +13,8 @@
   },
   "devDependencies": {
     "@nestjs/common": "^5.0.0",
-<<<<<<< HEAD
     "@types/node": "^11.9.4",
-=======
     "@types/jest": "^23.3.13",
-    "@types/node": "^7.0.41",
->>>>>>> 4abbeaaf
     "husky": "^0.14.3",
     "jest": "^24.0.0",
     "lint-staged": "^7.0.0",
