import { Injectable, Type } from '@nestjs/common';
import { ModuleRef } from '@nestjs/core';
import 'reflect-metadata';
import { QUERY_HANDLER_METADATA, QUERY_METADATA } from './decorators/constants';
import { QueryHandlerNotFoundException } from './exceptions';
import { InvalidQueryHandlerException } from './exceptions/invalid-query-handler.exception';
import { DefaultQueryPubSub } from './helpers/default-query-pubsub';
import {
  IQuery,
  IQueryBus,
  IQueryHandler,
  IQueryPublisher,
  IQueryResult,
} from './interfaces';
import { ObservableBus } from './utils/observable-bus';
import { QueryMetadata } from './interfaces/queries/query-metadata.interface';

export type QueryHandlerType<QueryBase extends IQuery = IQuery,
  QueryResultBase extends IQueryResult = IQueryResult> = Type<IQueryHandler<QueryBase, QueryResultBase>>;

@Injectable()
export class QueryBus<QueryBase extends IQuery = IQuery>
  extends ObservableBus<QueryBase>
  implements IQueryBus<QueryBase> {
  private handlers = new Map<string, IQueryHandler<QueryBase, IQueryResult>>();
  private _publisher: IQueryPublisher<QueryBase>;

  constructor(private readonly moduleRef: ModuleRef) {
    super();
    this.useDefaultPublisher();
  }

  get publisher(): IQueryPublisher<QueryBase> {
    return this._publisher;
  }

  set publisher(_publisher: IQueryPublisher<QueryBase>) {
    this._publisher = _publisher;
  }

  async execute<T extends QueryBase, TResult = any>(
    query: T,
  ): Promise<TResult> {
<<<<<<< HEAD
    const queryName = this.getQueryName((query as any) as Type<QueryBase>);
    const handler = this.handlers.get(queryName);
=======
    const queryId = this.getQueryId(query);
    const handler = this.handlers.get(queryId);
>>>>>>> b908fe43
    if (!handler) {
      throw new QueryHandlerNotFoundException(queryId);
    }

    this.subject$.next(query);
    const result = await handler.execute(query);
    return result as TResult;
  }

  bind<T extends QueryBase, TResult = any>(
    handler: IQueryHandler<T, TResult>,
    queryId: string,
  ) {
    this.handlers.set(queryId, handler);
  }

  register(handlers: QueryHandlerType<QueryBase>[] = []) {
    handlers.forEach((handler) => this.registerHandler(handler));
  }

  protected registerHandler(handler: QueryHandlerType<QueryBase>) {
    const instance = this.moduleRef.get(handler, { strict: false });
    if (!instance) {
      return;
    }
    const target = this.reflectQueryId(handler);
    if (!target) {
      throw new InvalidQueryHandlerException();
    }
    this.bind(instance as IQueryHandler<QueryBase, IQueryResult>, target);
  }

<<<<<<< HEAD
  private getQueryName(query: Type<QueryBase>): string {
    const { constructor } = Object.getPrototypeOf(query);
    return constructor.name as string;
=======
  private getQueryId(query: QueryBase): string {
    const { constructor: queryType } = Object.getPrototypeOf(query);
    const queryMetadata: QueryMetadata = Reflect.getMetadata(
      QUERY_METADATA,
      queryType,
    );
    if (!queryMetadata) {
      throw new QueryHandlerNotFoundException(queryType.name);
    }

    return queryMetadata.id;
>>>>>>> b908fe43
  }

  private reflectQueryId(
    handler: QueryHandlerType<QueryBase>,
  ): string | undefined {
    const query: Type<QueryBase> = Reflect.getMetadata(
      QUERY_HANDLER_METADATA,
      handler,
    );
    const queryMetadata: QueryMetadata = Reflect.getMetadata(
      QUERY_METADATA,
      query,
    );
    return queryMetadata.id;
  }

  private useDefaultPublisher() {
    this._publisher = new DefaultQueryPubSub<QueryBase>(this.subject$);
  }
}<|MERGE_RESOLUTION|>--- conflicted
+++ resolved
@@ -10,10 +10,10 @@
   IQueryBus,
   IQueryHandler,
   IQueryPublisher,
-  IQueryResult,
+  IQueryResult
 } from './interfaces';
+import { QueryMetadata } from './interfaces/queries/query-metadata.interface';
 import { ObservableBus } from './utils/observable-bus';
-import { QueryMetadata } from './interfaces/queries/query-metadata.interface';
 
 export type QueryHandlerType<QueryBase extends IQuery = IQuery,
   QueryResultBase extends IQueryResult = IQueryResult> = Type<IQueryHandler<QueryBase, QueryResultBase>>;
@@ -41,13 +41,8 @@
   async execute<T extends QueryBase, TResult = any>(
     query: T,
   ): Promise<TResult> {
-<<<<<<< HEAD
-    const queryName = this.getQueryName((query as any) as Type<QueryBase>);
-    const handler = this.handlers.get(queryName);
-=======
     const queryId = this.getQueryId(query);
     const handler = this.handlers.get(queryId);
->>>>>>> b908fe43
     if (!handler) {
       throw new QueryHandlerNotFoundException(queryId);
     }
@@ -80,11 +75,6 @@
     this.bind(instance as IQueryHandler<QueryBase, IQueryResult>, target);
   }
 
-<<<<<<< HEAD
-  private getQueryName(query: Type<QueryBase>): string {
-    const { constructor } = Object.getPrototypeOf(query);
-    return constructor.name as string;
-=======
   private getQueryId(query: QueryBase): string {
     const { constructor: queryType } = Object.getPrototypeOf(query);
     const queryMetadata: QueryMetadata = Reflect.getMetadata(
@@ -96,7 +86,6 @@
     }
 
     return queryMetadata.id;
->>>>>>> b908fe43
   }
 
   private reflectQueryId(
