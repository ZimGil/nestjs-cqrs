--- conflicted
+++ resolved
@@ -27,14 +27,9 @@
 @Injectable()
 export class EventBus<EventBase extends IEvent = IEvent>
   extends ObservableBus<EventBase>
-<<<<<<< HEAD
-  implements IEventBus<EventBase>, OnModuleDestroy {
-  protected getEventId: (event: EventBase) => string | null;
-=======
   implements IEventBus<EventBase>, OnModuleDestroy
 {
-  protected getEventId: (event: EventBase) => string;
->>>>>>> 39e792e6
+  protected getEventId: (event: EventBase) => string | null;
   protected readonly subscriptions: Subscription[];
 
   private _publisher: IEventPublisher<EventBase>;
@@ -123,9 +118,7 @@
   }
 
   protected ofEventId(id: string) {
-    return this.subject$.pipe(
-      filter((event) => this.getEventId(event) === id),
-    );
+    return this.subject$.pipe(filter((event) => this.getEventId(event) === id));
   }
 
   protected registerSaga(saga: ISaga<EventBase>) {
