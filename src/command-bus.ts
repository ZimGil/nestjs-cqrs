--- conflicted
+++ resolved
@@ -5,14 +5,14 @@
 import { CommandHandlerNotFoundException } from './exceptions/command-not-found.exception';
 import { DefaultCommandPubSub } from './helpers/default-command-pubsub';
 import { InvalidCommandHandlerException } from './index';
+import { CommandMetadata } from './interfaces/commands/command-metadata.interface';
 import {
   ICommand,
   ICommandBus,
   ICommandHandler,
-  ICommandPublisher,
+  ICommandPublisher
 } from './interfaces/index';
 import { ObservableBus } from './utils/observable-bus';
-import { CommandMetadata } from './interfaces/commands/command-metadata.interface';
 
 export type CommandHandlerType = Type<ICommandHandler<ICommand>>;
 
@@ -66,11 +66,6 @@
     this.bind(instance as ICommandHandler<CommandBase>, target);
   }
 
-<<<<<<< HEAD
-  private getCommandName(command: Type<CommandBase>): string {
-    const { constructor } = Object.getPrototypeOf(command);
-    return constructor.name as string;
-=======
   private getCommandId(command: CommandBase): string {
     const { constructor: commandType } = Object.getPrototypeOf(command);
     const commandMetadata: CommandMetadata = Reflect.getMetadata(
@@ -82,7 +77,6 @@
     }
 
     return commandMetadata.id;
->>>>>>> b908fe43
   }
 
   private reflectCommandId(handler: CommandHandlerType): string | undefined {
